import os
import numpy as np
import matplotlib.pyplot as plt

from pydrake.all import (
    AddFrameTriadIllustration,
    AddMultibodyPlantSceneGraph,
    DiagramBuilder,
    MeshcatVisualizer,
    MultibodyPlant,
    Parser,
    Quaternion,
    RigidTransform,
    RotationMatrix,
    SchunkWsgPositionController,
    Simulator,
    StartMeshcat,
    plot_system_graphviz,
)

from GraspSelector import GraspSelector
from GraspNPlacePlanner import GraspPlanner
from drivers import PositionController, GripperPoseToPosition

from utils import AddActuatedFloatingSphere, _ConfigureParser

from manipulation.scenarios import AddRgbdSensors


OBJECTS = {
    "sugar": {
        "base": "base_link_sugar",
        "url": "package://manipulation/hydro/004_sugar_box.sdf",
    },
    "soup": {
        "base": "base_link_soup",
        "url": "package://manipulation/hydro/005_tomato_soup_can.sdf",
    },
    "mustard": {
        "base": "base_link_mustard",
        "url": "package://manipulation/hydro/006_mustard_bottle.sdf",
    },
    "gelatin": {
        "base": "base_link_gelatin",
        "url": "package://manipulation/hydro/009_gelatin_box.sdf",
    },
    "meat": {
        "base": "base_link_meat",
        "url": "package://manipulation/hydro/010_potted_meat_can.sdf",
    },
}

CAMERA_INSTANCE_PREFIX = "camera"


env_directive = "file://" + os.getcwd() + "/models/env.dmd.yaml"
scene_directive = "file://" + os.getcwd() + "/models/full.dmd.yaml"
scene_directive = "package://models/full.dmd.yaml"


meshcat = StartMeshcat()
input("Press Enter to continue...")


def load_scenario(directive, obj_name="sugar", rng=None):
    # Create a new diagram
    builder = DiagramBuilder()
    plant, scene_graph = AddMultibodyPlantSceneGraph(builder, time_step=0.001)
    parser = Parser(plant)
    _ConfigureParser(parser, include_manipulation=True)

    # Load object in random pose
    parser.AddModelsFromUrl(OBJECTS[obj_name]["url"])
    # Generate a random quaternion
    if not rng:
        rng = np.random.default_rng()
    q = rng.random(size=4)
    q /= np.linalg.norm(q)
    # Generate a random position
    x = rng.random() * 0.1 - 0.05
    y = rng.random() * 0.1 - 0.05
    z = rng.random() * 0.2 + 0.1
    plant.SetDefaultFreeBodyPose(
        plant.GetBodyByName(OBJECTS[obj_name]["base"]),
        RigidTransform(RotationMatrix(Quaternion(q)), [x, y, z]),
    )

    # Load directive
    parser.AddModelsFromUrl(directive)
    # Add a floating joint and weld it to the wsg gripper
    AddActuatedFloatingSphere(plant)
    plant.WeldFrames(
        plant.GetFrameByName("sphere"),
        plant.GetFrameByName("body"),
        X_FM=RigidTransform(RotationMatrix.MakeXRotation(-np.pi / 2), [0, 0, -0.1]),
    )
    plant.Finalize()
    AddRgbdSensors(
        builder, plant, scene_graph, model_instance_prefix=CAMERA_INSTANCE_PREFIX
    )

    # Add controller for the gripper
    # Create a plant that contains only the floating sphere (joint)
    controller_plant = MultibodyPlant(0)
    # Controller for the floating joint
    AddActuatedFloatingSphere(controller_plant)
    controller_plant.Finalize()

    point_finger_position_control = builder.AddSystem(
        PositionController(controller_plant, "point")
    )
    builder.Connect(
        point_finger_position_control.GetOutputPort("actuation"),
        plant.GetInputPort("sphere_actuation"),
    )
    builder.Connect(
        plant.GetOutputPort("sphere_generalized_contact_forces"),
        point_finger_position_control.GetInputPort("generalized_contact_forces"),
    )
    builder.Connect(
        plant.GetOutputPort("sphere_state"),
        point_finger_position_control.GetInputPort("state"),
    )
    builder.ExportInput(
        point_finger_position_control.GetInputPort("position"), "gripper_pose"
    )

    # Add controller for the wsg gripper
    wsg_driver = builder.AddSystem(SchunkWsgPositionController())
    builder.Connect(
        wsg_driver.GetOutputPort("generalized_force"),
        plant.GetInputPort("wsg_actuation"),
    )
    builder.Connect(plant.GetOutputPort("wsg_state"), wsg_driver.GetInputPort("state"))
    builder.ExportInput(wsg_driver.GetInputPort("desired_position"), "command")

    builder.ExportOutput(plant.GetOutputPort("body_poses"), "body_poses")
    builder.ExportOutput(plant.GetOutputPort("wsg_state"), "wsg_state")

    AddFrameTriadIllustration(
        scene_graph=scene_graph, frame=plant.GetFrameByName("body")
    )
    MeshcatVisualizer.AddToBuilder(builder, scene_graph, meshcat)

    return builder.Build()


def main(obj_name: str = "sugar", show_diagram: bool = False, verbose: bool = False):
    rng = np.random.default_rng()
    meshcat.Delete()

    builder = DiagramBuilder()
    scenario = builder.AddSystem(
        load_scenario(scene_directive, obj_name=obj_name, rng=rng)
    )
    plant = scenario.GetSubsystemByName("plant")

    # Set initial position of the floating joint
    sphere = plant.GetModelInstanceByName("sphere")
    plant.SetDefaultPositions(sphere, np.array([0, 0, 0.7, 0, 0, 0]))

    grasp_selector = builder.AddSystem(
        GraspSelector(
            [
                plant.GetBodyIndices(plant.GetModelInstanceByName("camera0"))[0],
                plant.GetBodyIndices(plant.GetModelInstanceByName("camera1"))[0],
                plant.GetBodyIndices(plant.GetModelInstanceByName("camera2"))[0],
            ],
            meshcat=meshcat,
        )
    )
    builder.Connect(
        scenario.GetOutputPort("camera0_point_cloud"),
        grasp_selector.GetInputPort("cloud0_W"),
    )
    builder.Connect(
        scenario.GetOutputPort("camera1_point_cloud"),
        grasp_selector.GetInputPort("cloud1_W"),
    )
    builder.Connect(
        scenario.GetOutputPort("camera2_point_cloud"),
        grasp_selector.GetInputPort("cloud2_W"),
    )
    builder.Connect(
        scenario.GetOutputPort("body_poses"), grasp_selector.GetInputPort("body_poses")
    )

    planner = builder.AddSystem(GraspPlanner(plant))
    transformer = builder.AddSystem(
        GripperPoseToPosition(
            X_GB=RigidTransform(
                RotationMatrix.MakeXRotation(-np.pi / 2), [0, 0, -0.1]
            ).inverse()
        )
    )
    builder.Connect(
        grasp_selector.GetOutputPort("grasp_selection"), planner.GetInputPort("grasp")
    )
    builder.Connect(
        scenario.GetOutputPort("body_poses"), planner.GetInputPort("body_poses")
    )
    builder.Connect(planner.GetOutputPort("X_WG"), transformer.get_input_port(0))
    builder.Connect(
        transformer.get_output_port(0), scenario.GetInputPort("gripper_pose")
    )
    builder.Connect(
        planner.GetOutputPort("wsg_position"), scenario.GetInputPort("command")
    )

    diagram = builder.Build()

    if show_diagram:
        plt.figure()
        plot_system_graphviz(diagram, max_depth=2)
        plt.show()

    meshcat.StartRecording()
    simulator = Simulator(diagram)
    simulator_context = simulator.get_context()
    simulator.AdvanceTo(5)
    meshcat.StopRecording()
    meshcat.PublishRecording()

    plant_context = diagram.GetSubsystemContext(plant, simulator_context)
    body = plant.GetBodyByName(OBJECTS[obj_name]["base"])
    pose = plant.EvalBodyPoseInWorld(plant_context, body)
    if verbose:
        print(f"Object's final position {pose.translation()[2]}")
    return pose.translation()[2] >= 0.3


N = 1
cnt_success = 0
for i in range(N):
    print(f"Running {i}-th test...")
<<<<<<< HEAD
    results = main(obj_name="meat", show_diagram=False)
=======
    results = main(obj_name="soup", show_diagram=False)
>>>>>>> 7c9182ac
    cnt_success += results

print(f"# of successful grasp = {cnt_success}")
print(f"# of failed grasp = {N - cnt_success}")
print(f"Success rate = {cnt_success / N}")
input("Press Enter to exit.")<|MERGE_RESOLUTION|>--- conflicted
+++ resolved
@@ -233,11 +233,7 @@
 cnt_success = 0
 for i in range(N):
     print(f"Running {i}-th test...")
-<<<<<<< HEAD
     results = main(obj_name="meat", show_diagram=False)
-=======
-    results = main(obj_name="soup", show_diagram=False)
->>>>>>> 7c9182ac
     cnt_success += results
 
 print(f"# of successful grasp = {cnt_success}")
